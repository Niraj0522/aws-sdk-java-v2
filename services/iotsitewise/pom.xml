--- conflicted
+++ resolved
@@ -21,11 +21,7 @@
     <parent>
         <groupId>software.amazon.awssdk</groupId>
         <artifactId>services</artifactId>
-<<<<<<< HEAD
-        <version>2.25.47-SNAPSHOT</version>
-=======
         <version>2.25.69-SNAPSHOT</version>
->>>>>>> 9be3d6f6
     </parent>
     <artifactId>iotsitewise</artifactId>
     <name>AWS Java SDK :: Services :: Io T Site Wise</name>
