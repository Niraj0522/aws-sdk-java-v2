{
    "verifiedSimpleMethods": [
        "describeDomains",
        "listDomainNames"
    ],
<<<<<<< HEAD
    "useSraAuth": true
=======
    "useSraAuth": true,
    "enableGenerateCompiledEndpointRules": true

>>>>>>> 012a8ac6
}<|MERGE_RESOLUTION|>--- conflicted
+++ resolved
@@ -3,11 +3,7 @@
         "describeDomains",
         "listDomainNames"
     ],
-<<<<<<< HEAD
-    "useSraAuth": true
-=======
     "useSraAuth": true,
     "enableGenerateCompiledEndpointRules": true
 
->>>>>>> 012a8ac6
 }