--- conflicted
+++ resolved
@@ -21,11 +21,7 @@
     <parent>
         <groupId>software.amazon.awssdk</groupId>
         <artifactId>services</artifactId>
-<<<<<<< HEAD
-        <version>2.23.21-SNAPSHOT</version>
-=======
         <version>2.24.10-SNAPSHOT</version>
->>>>>>> 61e0fb1e
     </parent>
     <artifactId>storagegateway</artifactId>
     <name>AWS Java SDK :: Services :: AWS Storage Gateway</name>
