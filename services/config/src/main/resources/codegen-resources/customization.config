{
    "verifiedSimpleMethods": [
        "describeAggregationAuthorizations",
        "describeComplianceByConfigRule",
        "describeComplianceByResource",
        "describeConfigRuleEvaluationStatus",
        "describeConfigRules",
        "describeConfigurationAggregators",
        "describeConfigurationRecorderStatus",
        "describeConfigurationRecorders",
        "describeDeliveryChannelStatus",
        "describeDeliveryChannels",
        "describePendingAggregationRequests",
        "describeRetentionConfigurations",
        "getComplianceSummaryByConfigRule",
        "getComplianceSummaryByResourceType",
        "getDiscoveredResourceCounts"
    ],
    "excludedSimpleMethods": [
        "startConfigRulesEvaluation"
    ],
<<<<<<< HEAD
    "useSraAuth": true
=======
    "useSraAuth": true,
    "enableGenerateCompiledEndpointRules": true

>>>>>>> 012a8ac6
}<|MERGE_RESOLUTION|>--- conflicted
+++ resolved
@@ -19,11 +19,7 @@
     "excludedSimpleMethods": [
         "startConfigRulesEvaluation"
     ],
-<<<<<<< HEAD
-    "useSraAuth": true
-=======
     "useSraAuth": true,
     "enableGenerateCompiledEndpointRules": true
 
->>>>>>> 012a8ac6
 }