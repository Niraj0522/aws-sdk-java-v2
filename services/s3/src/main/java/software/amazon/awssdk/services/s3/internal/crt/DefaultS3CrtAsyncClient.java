/*
 * Copyright Amazon.com, Inc. or its affiliates. All Rights Reserved.
 *
 * Licensed under the Apache License, Version 2.0 (the "License").
 * You may not use this file except in compliance with the License.
 * A copy of the License is located at
 *
 *  http://aws.amazon.com/apache2.0
 *
 * or in the "license" file accompanying this file. This file is distributed
 * on an "AS IS" BASIS, WITHOUT WARRANTIES OR CONDITIONS OF ANY KIND, either
 * express or implied. See the License for the specific language governing
 * permissions and limitations under the License.
 */

package software.amazon.awssdk.services.s3.internal.crt;

import static software.amazon.awssdk.core.interceptor.SdkInternalExecutionAttribute.SDK_HTTP_EXECUTION_ATTRIBUTES;
import static software.amazon.awssdk.services.s3.internal.crt.S3InternalSdkHttpExecutionAttribute.HTTP_CHECKSUM;
import static software.amazon.awssdk.services.s3.internal.crt.S3InternalSdkHttpExecutionAttribute.OPERATION_NAME;
import static software.amazon.awssdk.services.s3.internal.crt.S3InternalSdkHttpExecutionAttribute.SIGNING_REGION;
import static software.amazon.awssdk.services.s3.internal.crt.S3NativeClientConfiguration.DEFAULT_PART_SIZE_IN_BYTES;

import java.net.URI;
import java.util.ArrayList;
import java.util.List;
import java.util.concurrent.CompletableFuture;
import software.amazon.awssdk.annotations.SdkInternalApi;
import software.amazon.awssdk.annotations.SdkTestInternalApi;
<<<<<<< HEAD
=======
import software.amazon.awssdk.auth.credentials.AwsCredentialsProvider;
import software.amazon.awssdk.auth.signer.AwsSignerExecutionAttribute;
>>>>>>> 4ea3cc28
import software.amazon.awssdk.awscore.AwsRequest;
import software.amazon.awssdk.awscore.AwsRequestOverrideConfiguration;
import software.amazon.awssdk.core.SdkRequest;
import software.amazon.awssdk.core.checksums.ChecksumValidation;
import software.amazon.awssdk.core.client.config.ClientOverrideConfiguration;
import software.amazon.awssdk.core.client.config.SdkAdvancedClientOption;
import software.amazon.awssdk.core.interceptor.Context;
import software.amazon.awssdk.core.interceptor.ExecutionAttributes;
import software.amazon.awssdk.core.interceptor.ExecutionInterceptor;
import software.amazon.awssdk.core.interceptor.SdkExecutionAttribute;
import software.amazon.awssdk.core.interceptor.SdkInternalExecutionAttribute;
import software.amazon.awssdk.core.internal.util.ClassLoaderHelper;
import software.amazon.awssdk.core.retry.RetryPolicy;
import software.amazon.awssdk.core.signer.NoOpSigner;
import software.amazon.awssdk.crt.io.ExponentialBackoffRetryOptions;
import software.amazon.awssdk.crt.io.StandardRetryOptions;
import software.amazon.awssdk.http.SdkHttpExecutionAttributes;
import software.amazon.awssdk.identity.spi.AwsCredentialsIdentity;
import software.amazon.awssdk.identity.spi.IdentityProvider;
import software.amazon.awssdk.regions.Region;
import software.amazon.awssdk.services.s3.DelegatingS3AsyncClient;
import software.amazon.awssdk.services.s3.S3AsyncClient;
import software.amazon.awssdk.services.s3.S3Configuration;
import software.amazon.awssdk.services.s3.S3CrtAsyncClientBuilder;
import software.amazon.awssdk.services.s3.crt.S3CrtHttpConfiguration;
import software.amazon.awssdk.services.s3.crt.S3CrtRetryConfiguration;
import software.amazon.awssdk.services.s3.internal.multipart.CopyObjectHelper;
import software.amazon.awssdk.services.s3.model.CopyObjectRequest;
import software.amazon.awssdk.services.s3.model.CopyObjectResponse;
import software.amazon.awssdk.services.s3.model.GetObjectRequest;
import software.amazon.awssdk.services.s3.model.PutObjectRequest;
import software.amazon.awssdk.utils.CollectionUtils;
import software.amazon.awssdk.utils.Validate;

@SdkInternalApi
public final class DefaultS3CrtAsyncClient extends DelegatingS3AsyncClient implements S3CrtAsyncClient {
    private static final String CRT_CLIENT_CLASSPATH = "software.amazon.awssdk.crt.s3.S3Client";
    private final CopyObjectHelper copyObjectHelper;

    private DefaultS3CrtAsyncClient(DefaultS3CrtClientBuilder builder) {
        super(initializeS3AsyncClient(builder));
        long partSizeInBytes = builder.minimalPartSizeInBytes == null ? DEFAULT_PART_SIZE_IN_BYTES :
                               builder.minimalPartSizeInBytes;
        long thresholdInBytes = builder.thresholdInBytes == null ? partSizeInBytes : builder.thresholdInBytes;
        this.copyObjectHelper = new CopyObjectHelper((S3AsyncClient) delegate(),
                                                     partSizeInBytes,
                                                     thresholdInBytes);
    }

    @Override
    public CompletableFuture<CopyObjectResponse> copyObject(CopyObjectRequest copyObjectRequest) {
        return copyObjectHelper.copyObject(copyObjectRequest);
    }

    private static S3AsyncClient initializeS3AsyncClient(DefaultS3CrtClientBuilder builder) {
        ClientOverrideConfiguration.Builder overrideConfigurationBuilder =
            ClientOverrideConfiguration.builder()
                                       // Disable checksum, retry policy and signer because they are handled in crt
                                       .putAdvancedOption(SdkAdvancedClientOption.SIGNER, new NoOpSigner())
                                       .putExecutionAttribute(SdkExecutionAttribute.HTTP_RESPONSE_CHECKSUM_VALIDATION,
                                                              ChecksumValidation.FORCE_SKIP)
                                       .retryPolicy(RetryPolicy.none())
                                       .addExecutionInterceptor(new ValidateRequestInterceptor())
                                       .addExecutionInterceptor(new AttachHttpAttributesExecutionInterceptor());

        if (builder.executionInterceptors != null) {
            builder.executionInterceptors.forEach(overrideConfigurationBuilder::addExecutionInterceptor);
        }

        return S3AsyncClient.builder()
                            // Disable checksum, it is handled in CRT
                            .serviceConfiguration(S3Configuration.builder()
                                                                 .checksumValidationEnabled(false)
                                                                 .build())
                            .region(builder.region)
                            .endpointOverride(builder.endpointOverride)
                            .credentialsProvider(builder.credentialsProvider)
                            .overrideConfiguration(overrideConfigurationBuilder.build())
                            .accelerate(builder.accelerate)
                            .forcePathStyle(builder.forcePathStyle)
                            .crossRegionAccessEnabled(builder.crossRegionAccessEnabled)
                            .httpClientBuilder(initializeS3CrtAsyncHttpClient(builder))
                            .build();
    }

    private static S3CrtAsyncHttpClient.Builder initializeS3CrtAsyncHttpClient(DefaultS3CrtClientBuilder builder) {
        validateCrtInClassPath();
        Validate.isPositiveOrNull(builder.readBufferSizeInBytes, "initialReadBufferSizeInBytes");
        Validate.isPositiveOrNull(builder.maxConcurrency, "maxConcurrency");
        Validate.isPositiveOrNull(builder.targetThroughputInGbps, "targetThroughputInGbps");
        Validate.isPositiveOrNull(builder.minimalPartSizeInBytes, "minimalPartSizeInBytes");
        Validate.isPositiveOrNull(builder.thresholdInBytes, "thresholdInBytes");

        S3NativeClientConfiguration.Builder nativeClientBuilder =
            S3NativeClientConfiguration.builder()
                                       .checksumValidationEnabled(builder.checksumValidationEnabled)
                                       .targetThroughputInGbps(builder.targetThroughputInGbps)
                                       .partSizeInBytes(builder.minimalPartSizeInBytes)
                                       .maxConcurrency(builder.maxConcurrency)
                                       .signingRegion(builder.region == null ? null : builder.region.id())
                                       .endpointOverride(builder.endpointOverride)
                                       .credentialsProvider(builder.credentialsProvider)
                                       .readBufferSizeInBytes(builder.readBufferSizeInBytes)
                                       .httpConfiguration(builder.httpConfiguration)
                                       .thresholdInBytes(builder.thresholdInBytes);

        if (builder.retryConfiguration != null) {
            nativeClientBuilder.standardRetryOptions(
                new StandardRetryOptions()
                    .withBackoffRetryOptions(new ExponentialBackoffRetryOptions()
                                                 .withMaxRetries(builder.retryConfiguration.numRetries())));
        }
        return S3CrtAsyncHttpClient.builder()
                                   .s3ClientConfiguration(nativeClientBuilder.build());
    }

    public static final class DefaultS3CrtClientBuilder implements S3CrtAsyncClientBuilder {
        private Long readBufferSizeInBytes;
        private IdentityProvider<? extends AwsCredentialsIdentity> credentialsProvider;
        private Region region;
        private Long minimalPartSizeInBytes;
        private Double targetThroughputInGbps;
        private Integer maxConcurrency;
        private URI endpointOverride;
        private Boolean checksumValidationEnabled;
        private S3CrtHttpConfiguration httpConfiguration;
        private Boolean accelerate;
        private Boolean forcePathStyle;

        private List<ExecutionInterceptor> executionInterceptors;
        private S3CrtRetryConfiguration retryConfiguration;
        private boolean crossRegionAccessEnabled;
        private Long thresholdInBytes;

<<<<<<< HEAD
=======
        public AwsCredentialsProvider credentialsProvider() {
            return credentialsProvider;
        }

        public Region region() {
            return region;
        }

        public Long minimumPartSizeInBytes() {
            return minimalPartSizeInBytes;
        }

        public Double targetThroughputInGbps() {
            return targetThroughputInGbps;
        }

        public Integer maxConcurrency() {
            return maxConcurrency;
        }

        public URI endpointOverride() {
            return endpointOverride;
        }

        public Long readBufferSizeInBytes() {
            return readBufferSizeInBytes;
        }

        public boolean crossRegionAccessEnabled() {
            return crossRegionAccessEnabled;
        }

>>>>>>> 4ea3cc28
        @Override
        public S3CrtAsyncClientBuilder credentialsProvider(
                IdentityProvider<? extends AwsCredentialsIdentity> credentialsProvider) {
            this.credentialsProvider = credentialsProvider;
            return this;
        }

        @Override
        public S3CrtAsyncClientBuilder region(Region region) {
            this.region = region;
            return this;
        }

        @Override
        public S3CrtAsyncClientBuilder minimumPartSizeInBytes(Long partSizeBytes) {
            this.minimalPartSizeInBytes = partSizeBytes;
            return this;
        }

        @Override
        public S3CrtAsyncClientBuilder targetThroughputInGbps(Double targetThroughputInGbps) {
            this.targetThroughputInGbps = targetThroughputInGbps;
            return this;
        }

        @Override
        public S3CrtAsyncClientBuilder maxConcurrency(Integer maxConcurrency) {
            this.maxConcurrency = maxConcurrency;
            return this;
        }

        @Override
        public S3CrtAsyncClientBuilder endpointOverride(URI endpointOverride) {
            this.endpointOverride = endpointOverride;
            return this;
        }

        @Override
        public S3CrtAsyncClientBuilder checksumValidationEnabled(Boolean checksumValidationEnabled) {
            this.checksumValidationEnabled = checksumValidationEnabled;
            return this;
        }

        @Override
        public S3CrtAsyncClientBuilder initialReadBufferSizeInBytes(Long readBufferSizeInBytes) {
            this.readBufferSizeInBytes = readBufferSizeInBytes;
            return this;
        }

        @Override
        public S3CrtAsyncClientBuilder httpConfiguration(S3CrtHttpConfiguration configuration) {
            this.httpConfiguration = configuration;
            return this;
        }

        @Override
        public S3CrtAsyncClientBuilder accelerate(Boolean accelerate) {
            this.accelerate = accelerate;
            return this;
        }

        @Override
        public S3CrtAsyncClientBuilder forcePathStyle(Boolean forcePathStyle) {
            this.forcePathStyle = forcePathStyle;
            return this;
        }

        @SdkTestInternalApi
        S3CrtAsyncClientBuilder addExecutionInterceptor(ExecutionInterceptor executionInterceptor) {
            if (executionInterceptors == null) {
                this.executionInterceptors = new ArrayList<>();
            }
            executionInterceptors.add(executionInterceptor);
            return this;
        }

        @Override
        public S3CrtAsyncClientBuilder retryConfiguration(S3CrtRetryConfiguration retryConfiguration) {
            this.retryConfiguration = retryConfiguration;
            return this;
        }

        @Override
        public S3CrtAsyncClientBuilder crossRegionAccessEnabled(Boolean crossRegionAccessEnabled) {
            this.crossRegionAccessEnabled = crossRegionAccessEnabled;
            return this;
        }

        @Override
        public S3CrtAsyncClientBuilder thresholdInBytes(Long thresholdInBytes) {
            this.thresholdInBytes = thresholdInBytes;
            return this;
        }

        @Override
        public S3CrtAsyncClient build() {
            return new DefaultS3CrtAsyncClient(this);
        }
    }

    private static final class AttachHttpAttributesExecutionInterceptor implements ExecutionInterceptor {
        @Override
        public void afterMarshalling(Context.AfterMarshalling context,
                                     ExecutionAttributes executionAttributes) {

            SdkHttpExecutionAttributes existingHttpAttributes = executionAttributes.getAttribute(SDK_HTTP_EXECUTION_ATTRIBUTES);

            SdkHttpExecutionAttributes.Builder builder = existingHttpAttributes != null ?
                                                         existingHttpAttributes.toBuilder() :
                                                         SdkHttpExecutionAttributes.builder();

            SdkHttpExecutionAttributes attributes =
                builder.put(OPERATION_NAME,
                            executionAttributes.getAttribute(SdkExecutionAttribute.OPERATION_NAME))
                       .put(HTTP_CHECKSUM, executionAttributes.getAttribute(SdkInternalExecutionAttribute.HTTP_CHECKSUM))
                       .put(SIGNING_REGION, executionAttributes.getAttribute(AwsSignerExecutionAttribute.SIGNING_REGION))
                       .build();

            // For putObject and getObject, we rely on CRT to perform checksum validation
            disableChecksumForPutAndGet(context, executionAttributes);

            executionAttributes.putAttribute(SDK_HTTP_EXECUTION_ATTRIBUTES,
                                             attributes);
        }

        private static void disableChecksumForPutAndGet(Context.AfterMarshalling context,
                                                        ExecutionAttributes executionAttributes) {
            if (context.request() instanceof PutObjectRequest || context.request() instanceof GetObjectRequest) {
                // TODO: is there a better way to disable SDK flexible checksum implementation
                // Clear HTTP_CHECKSUM and RESOLVED_CHECKSUM_SPECS to disable SDK flexible checksum implementation.
                executionAttributes.putAttribute(SdkInternalExecutionAttribute.HTTP_CHECKSUM, null);
                executionAttributes.putAttribute(SdkInternalExecutionAttribute.RESOLVED_CHECKSUM_SPECS, null);
            }
        }
    }

    private static final class ValidateRequestInterceptor implements ExecutionInterceptor {
        @Override
        public void beforeExecution(Context.BeforeExecution context, ExecutionAttributes executionAttributes) {
            validateOverrideConfiguration(context.request());
        }

        private static void validateOverrideConfiguration(SdkRequest request) {
            if (!(request instanceof AwsRequest)) {
                return;
            }
            if (request.overrideConfiguration().isPresent()) {
                AwsRequestOverrideConfiguration overrideConfiguration =
                    (AwsRequestOverrideConfiguration) request.overrideConfiguration().get();
                if (overrideConfiguration.signer().isPresent()) {
                    throw new UnsupportedOperationException("Request-level signer override is not supported");
                }

                // TODO: support request-level credential override
                if (overrideConfiguration.credentialsIdentityProvider().isPresent()) {
                    throw new UnsupportedOperationException("Request-level credentials override is not supported");
                }

                if (!CollectionUtils.isNullOrEmpty(overrideConfiguration.metricPublishers())) {
                    throw new UnsupportedOperationException("Request-level Metric Publishers override is not supported");
                }

                if (overrideConfiguration.apiCallAttemptTimeout().isPresent()) {
                    throw new UnsupportedOperationException("Request-level apiCallAttemptTimeout override is not supported");
                }
            }
        }
    }

    private static void validateCrtInClassPath() {
        try {
            ClassLoaderHelper.loadClass(CRT_CLIENT_CLASSPATH, false);
        } catch (ClassNotFoundException e) {
            throw new IllegalStateException("Could not load classes from AWS Common Runtime (CRT) library."
                                            + "software.amazon.awssdk.crt:crt is a required dependency; make sure you have it "
                                            + "on the classpath.", e);
        }
    }
}<|MERGE_RESOLUTION|>--- conflicted
+++ resolved
@@ -27,11 +27,7 @@
 import java.util.concurrent.CompletableFuture;
 import software.amazon.awssdk.annotations.SdkInternalApi;
 import software.amazon.awssdk.annotations.SdkTestInternalApi;
-<<<<<<< HEAD
-=======
-import software.amazon.awssdk.auth.credentials.AwsCredentialsProvider;
 import software.amazon.awssdk.auth.signer.AwsSignerExecutionAttribute;
->>>>>>> 4ea3cc28
 import software.amazon.awssdk.awscore.AwsRequest;
 import software.amazon.awssdk.awscore.AwsRequestOverrideConfiguration;
 import software.amazon.awssdk.core.SdkRequest;
@@ -166,41 +162,6 @@
         private boolean crossRegionAccessEnabled;
         private Long thresholdInBytes;
 
-<<<<<<< HEAD
-=======
-        public AwsCredentialsProvider credentialsProvider() {
-            return credentialsProvider;
-        }
-
-        public Region region() {
-            return region;
-        }
-
-        public Long minimumPartSizeInBytes() {
-            return minimalPartSizeInBytes;
-        }
-
-        public Double targetThroughputInGbps() {
-            return targetThroughputInGbps;
-        }
-
-        public Integer maxConcurrency() {
-            return maxConcurrency;
-        }
-
-        public URI endpointOverride() {
-            return endpointOverride;
-        }
-
-        public Long readBufferSizeInBytes() {
-            return readBufferSizeInBytes;
-        }
-
-        public boolean crossRegionAccessEnabled() {
-            return crossRegionAccessEnabled;
-        }
-
->>>>>>> 4ea3cc28
         @Override
         public S3CrtAsyncClientBuilder credentialsProvider(
                 IdentityProvider<? extends AwsCredentialsIdentity> credentialsProvider) {
