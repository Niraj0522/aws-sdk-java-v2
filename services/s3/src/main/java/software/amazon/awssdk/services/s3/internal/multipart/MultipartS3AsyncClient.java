--- conflicted
+++ resolved
@@ -48,11 +48,7 @@
 
     private static final long DEFAULT_MIN_PART_SIZE = 8L * 1024 * 1024;
     private static final long DEFAULT_THRESHOLD = 8L * 1024 * 1024;
-<<<<<<< HEAD
-    private static final long DEFAULT_API_CALL_BUFFER_SIZE = DEFAULT_MIN_PART_SIZE * 2;
-=======
     private static final long DEFAULT_API_CALL_BUFFER_SIZE = DEFAULT_MIN_PART_SIZE * 4;
->>>>>>> 466e6876
 
     private final UploadObjectHelper mpuHelper;
     private final CopyObjectHelper copyObjectHelper;
@@ -72,11 +68,7 @@
     }
 
     private long computeApiCallBufferSize(MultipartConfiguration multipartConfiguration) {
-<<<<<<< HEAD
-        return multipartConfiguration.minimumPartSizeInBytes() != null ? multipartConfiguration.minimumPartSizeInBytes() * 2
-=======
         return multipartConfiguration.minimumPartSizeInBytes() != null ? multipartConfiguration.minimumPartSizeInBytes() * 4
->>>>>>> 466e6876
                                                                        : DEFAULT_API_CALL_BUFFER_SIZE;
     }
 
