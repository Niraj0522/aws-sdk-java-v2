{
    "verifiedSimpleMethods": [
        "createKey",
        "generateRandom",
        "retireGrant",
        "describeCustomKeyStores",
        "listAliases",
        "listKeys"
    ],
<<<<<<< HEAD
    "useSraAuth": true
=======
    "useSraAuth": true,
    "enableGenerateCompiledEndpointRules": true

>>>>>>> 51221362
}<|MERGE_RESOLUTION|>--- conflicted
+++ resolved
@@ -7,11 +7,7 @@
         "listAliases",
         "listKeys"
     ],
-<<<<<<< HEAD
-    "useSraAuth": true
-=======
     "useSraAuth": true,
     "enableGenerateCompiledEndpointRules": true
 
->>>>>>> 51221362
 }