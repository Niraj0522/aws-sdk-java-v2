{
    "shapeModifiers": {
        "AccessDeniedException": {
            "modify": [
                {
                    "RequestId": {
                        "emitPropertyName": "quicksightRequestId"
                    }
                }
            ]
        },
        "DomainNotWhitelistedException": {
            "modify": [
                {
                    "RequestId": {
                        "emitPropertyName": "quicksightRequestId"
                    }
                }
            ]
        },
        "IdentityTypeNotSupportedException": {
            "modify": [
                {
                    "RequestId": {
                        "emitPropertyName": "quicksightRequestId"
                    }
                }
            ]
        },
        "InternalFailureException": {
            "modify": [
                {
                    "RequestId": {
                        "emitPropertyName": "quicksightRequestId"
                    }
                }
            ]
        },
        "InvalidNextTokenException": {
            "modify": [
                {
                    "RequestId": {
                        "emitPropertyName": "quicksightRequestId"
                    }
                }
            ]
        },
        "InvalidParameterValueException": {
            "modify": [
                {
                    "RequestId": {
                        "emitPropertyName": "quicksightRequestId"
                    }
                }
            ]
        },
        "LimitExceededException": {
            "modify": [
                {
                    "RequestId": {
                        "emitPropertyName": "quicksightRequestId"
                    }
                }
            ]
        },
        "PreconditionNotMetException": {
            "modify": [
                {
                    "RequestId": {
                        "emitPropertyName": "quicksightRequestId"
                    }
                }
            ]
        },
        "QuickSightUserNotFoundException": {
            "modify": [
                {
                    "RequestId": {
                        "emitPropertyName": "quicksightRequestId"
                    }
                }
            ]
        },
        "ResourceExistsException": {
            "modify": [
                {
                    "RequestId": {
                        "emitPropertyName": "quicksightRequestId"
                    }
                }
            ]
        },
        "ResourceNotFoundException": {
            "modify": [
                {
                    "RequestId": {
                        "emitPropertyName": "quicksightRequestId"
                    }
                }
            ]
        },
        "ResourceUnavailableException": {
            "modify": [
                {
                    "RequestId": {
                        "emitPropertyName": "quicksightRequestId"
                    }
                }
            ]
        },
        "SessionLifetimeInMinutesInvalidException": {
            "modify": [
                {
                    "RequestId": {
                        "emitPropertyName": "quicksightRequestId"
                    }
                }
            ]
        },
        "ThrottlingException": {
            "modify": [
                {
                    "RequestId": {
                        "emitPropertyName": "quicksightRequestId"
                    }
                }
            ]
        },
        "UnsupportedUserEditionException": {
            "modify": [
                {
                    "RequestId": {
                        "emitPropertyName": "quicksightRequestId"
                    }
                }
            ]
        },
        "TransformOperation": {
            "union": true
        },
        "PhysicalTable": {
            "union": true
        },
        "DataSourceParameters": {
            "union": true
        }
    },
<<<<<<< HEAD
    "useSraAuth": true
=======
    "useSraAuth": true,
    "enableGenerateCompiledEndpointRules": true

>>>>>>> 51221362
}<|MERGE_RESOLUTION|>--- conflicted
+++ resolved
@@ -145,11 +145,7 @@
             "union": true
         }
     },
-<<<<<<< HEAD
-    "useSraAuth": true
-=======
     "useSraAuth": true,
     "enableGenerateCompiledEndpointRules": true
 
->>>>>>> 51221362
 }