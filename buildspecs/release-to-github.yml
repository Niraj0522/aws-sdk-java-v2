--- conflicted
+++ resolved
@@ -19,16 +19,4 @@
     -
     - git clone -o staging -b release $STAGING_REPOSITORY_URL .
     - git remote add --fetch public $PUBLIC_REPOSITORY_URL
-<<<<<<< HEAD
-    - |
-      if [ `git ls-remote --tags public  | grep refs/tags/$RELEASE_VERSION | wc -l` -ge "1" ]; then
-        git push public :refs/tags/$RELEASE_VERSION
-        git tag --delete $RELEASE_VERSION
-      fi
-    - git tag -a $RELEASE_VERSION -m "AWS SDK for Java v2 ($RELEASE_VERSION)"
-    -
-    - git push public HEAD:release
-    - git push public $RELEASE_VERSION
-=======
-    - git push public HEAD:release
->>>>>>> 51221362
+    - git push public HEAD:release