--- conflicted
+++ resolved
@@ -34,10 +34,6 @@
     - MASTER_VERSION=`mvn -q -Dexec.executable=echo -Dexec.args='${project.version}' --non-recursive exec:exec`
     - echo "Master version - $MASTER_VERSION"
     -
-<<<<<<< HEAD
-    - trap 'echo "Error: Failed to update versions"; exit 1' ERR
-=======
->>>>>>> 13985e06
     - |
       if [ "$MASTER_VERSION" != "$NEW_VERSION_SNAPSHOT" ]; then
 
