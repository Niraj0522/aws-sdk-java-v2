--- conflicted
+++ resolved
@@ -269,22 +269,6 @@
      */
     List<?> getList(String attributeName);
 
-<<<<<<< HEAD
-    /**
-     * Gets the Map with Key as String and values as type T for the given attribute in the current document.
-     * <p>Note that any numeric type of map is always canonicalized into {@link SdkNumber}, and therefore if <code>T</code>
-     * referred to a <code>Number</code> type, it would need to be <code>SdkNumber</code> to avoid a class cast exception.
-     * </p>
-     *
-     * @param attributeName Name of the attribute.
-     * @param type          {@link EnhancedType} of Type T.              
-     * @param <T>           Type T of List elements
-     * @return value of the specified attribute in the current document as a map of string-to-<code>T</code>'s; or null if the
-     * attribute either doesn't exist or the attribute value is null.
-     */
-    <T> Map<String, T> getMapOfType(String attributeName, EnhancedType<T> type);
-=======
->>>>>>> 255f6fd5
 
     /**
      * Returns a map of a specific type based on the given attribute name, key type, and value type.
@@ -331,11 +315,7 @@
     String getJson(String attributeName);
 
     /**
-<<<<<<< HEAD
-     * Gets the boolean value for the specified attribute.
-=======
      * Gets the {@link Boolean} value for the specified attribute.
->>>>>>> 255f6fd5
      *
      * @param attributeName Name of the attribute.
      * @return value of the specified attribute in the current document as a non-null Boolean.
@@ -483,12 +463,8 @@
          * @param value         The list of values that needs to be set.
          * @return Builder instance to construct a {@link EnhancedDocument}
          */
-<<<<<<< HEAD
-        Builder addList(String attributeName, List<? extends Object> value);
-=======
         Builder putObjectList(String attributeName, List<?> value);
 
->>>>>>> 255f6fd5
 
         /**
          * Appends an attribute to the document builder, with the given name and a map of values to be set. The keys of the map
@@ -500,9 +476,6 @@
          * @param <T>           the type parameter for the keys in the map
          * @return a builder instance to construct a {@link EnhancedDocument}
          */
-<<<<<<< HEAD
-        Builder addMap(String attributeName, Map<String, ? extends Object> value);
-=======
         <T> Builder putMap(String attributeName, Map<T, ?> value, Class<T> keyType);
 
         /**
@@ -513,7 +486,6 @@
          * @throws NullPointerException if the attributeName or value is null
          */
         Builder putMap(String attributeName, Map<String, ?> value);
->>>>>>> 255f6fd5
 
         /**
          * Appends an attribute of name attributeName with specified value of the given JSON document in the form of a string.
