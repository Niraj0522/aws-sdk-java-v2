<?xml version="1.0" encoding="UTF-8"?>
<!--
  ~ Copyright Amazon.com, Inc. or its affiliates. All Rights Reserved.
  ~
  ~ Licensed under the Apache License, Version 2.0 (the "License").
  ~ You may not use this file except in compliance with the License.
  ~ A copy of the License is located at
  ~
  ~  http://aws.amazon.com/apache2.0
  ~
  ~ or in the "license" file accompanying this file. This file is distributed
  ~ on an "AS IS" BASIS, WITHOUT WARRANTIES OR CONDITIONS OF ANY KIND, either
  ~ express or implied. See the License for the specific language governing
  ~ permissions and limitations under the License.
  -->

<project xmlns="http://maven.apache.org/POM/4.0.0"
         xmlns:xsi="http://www.w3.org/2001/XMLSchema-instance"
         xsi:schemaLocation="http://maven.apache.org/POM/4.0.0 http://maven.apache.org/xsd/maven-4.0.0.xsd">
    <modelVersion>4.0.0</modelVersion>

    <parent>
        <artifactId>aws-sdk-java-pom</artifactId>
        <groupId>software.amazon.awssdk</groupId>
<<<<<<< HEAD
        <version>2.25.47-SNAPSHOT</version>
=======
        <version>2.25.69-SNAPSHOT</version>
>>>>>>> 9be3d6f6
    </parent>
    <artifactId>http-client-spi</artifactId>
    <name>AWS Java SDK :: HTTP Client Interface</name>

    <dependencyManagement>
        <dependencies>
            <dependency>
                <groupId>software.amazon.awssdk</groupId>
                <artifactId>bom-internal</artifactId>
                <version>${project.version}</version>
                <type>pom</type>
                <scope>import</scope>
            </dependency>
        </dependencies>
    </dependencyManagement>

    <dependencies>
        <dependency>
            <groupId>software.amazon.awssdk</groupId>
            <artifactId>annotations</artifactId>
            <version>${awsjavasdk.version}</version>
        </dependency>
        <dependency>
            <groupId>software.amazon.awssdk</groupId>
            <artifactId>utils</artifactId>
            <version>${awsjavasdk.version}</version>
        </dependency>
        <dependency>
            <groupId>software.amazon.awssdk</groupId>
            <artifactId>metrics-spi</artifactId>
            <version>${awsjavasdk.version}</version>
        </dependency>
        <dependency>
            <groupId>org.reactivestreams</groupId>
            <artifactId>reactive-streams</artifactId>
            <version>${reactive-streams.version}</version>
        </dependency>
        <dependency>
            <groupId>org.junit.jupiter</groupId>
            <artifactId>junit-jupiter</artifactId>
            <scope>test</scope>
        </dependency>
        <dependency>
            <groupId>org.junit.vintage</groupId>
            <artifactId>junit-vintage-engine</artifactId>
            <scope>test</scope>
        </dependency>
        <dependency>
            <groupId>org.assertj</groupId>
            <artifactId>assertj-core</artifactId>
            <scope>test</scope>
        </dependency>
        <dependency>
            <groupId>org.reactivestreams</groupId>
            <artifactId>reactive-streams-tck</artifactId>
            <scope>test</scope>
        </dependency>
        <dependency>
            <groupId>nl.jqno.equalsverifier</groupId>
            <artifactId>equalsverifier</artifactId>
            <scope>test</scope>
        </dependency>
        <dependency>
            <groupId>net.bytebuddy</groupId>
            <artifactId>byte-buddy</artifactId>
            <scope>test</scope>
        </dependency>
        <dependency>
            <groupId>org.mockito</groupId>
            <artifactId>mockito-junit-jupiter</artifactId>
            <scope>test</scope>
        </dependency>
        <dependency>
            <groupId>org.mockito</groupId>
            <artifactId>mockito-inline</artifactId>
            <scope>test</scope>
        </dependency>
    </dependencies>

    <build>
        <plugins>
            <plugin>
                <groupId>org.apache.maven.plugins</groupId>
                <artifactId>maven-jar-plugin</artifactId>
                <configuration>
                    <archive>
                        <manifestEntries>
                            <Automatic-Module-Name>software.amazon.awssdk.http</Automatic-Module-Name>
                        </manifestEntries>
                    </archive>
                </configuration>
            </plugin>
        </plugins>
    </build>

</project><|MERGE_RESOLUTION|>--- conflicted
+++ resolved
@@ -22,11 +22,7 @@
     <parent>
         <artifactId>aws-sdk-java-pom</artifactId>
         <groupId>software.amazon.awssdk</groupId>
-<<<<<<< HEAD
-        <version>2.25.47-SNAPSHOT</version>
-=======
         <version>2.25.69-SNAPSHOT</version>
->>>>>>> 9be3d6f6
     </parent>
     <artifactId>http-client-spi</artifactId>
     <name>AWS Java SDK :: HTTP Client Interface</name>
