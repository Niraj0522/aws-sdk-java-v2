--- conflicted
+++ resolved
@@ -35,16 +35,14 @@
 
     private final Boolean useFIPSEndpoint;
 
-<<<<<<< HEAD
+    private final String awsAccountId;
+
+
+    private final String awsAccountIdEndpointMode;
+
     private final List<String> listOfStrings;
 
     private final List<String> defaultListOfStrings;
-=======
-    private final String awsAccountId;
-
-
-    private final String awsAccountIdEndpointMode;
->>>>>>> c871c123
 
     private final String endpointId;
 
@@ -67,13 +65,10 @@
         this.region = builder.region;
         this.useDualStackEndpoint = builder.useDualStackEndpoint;
         this.useFIPSEndpoint = builder.useFIPSEndpoint;
-<<<<<<< HEAD
+        this.awsAccountId = builder.awsAccountId;
+        this.awsAccountIdEndpointMode = builder.awsAccountIdEndpointMode;
         this.listOfStrings = builder.listOfStrings;
         this.defaultListOfStrings = Validate.paramNotNull(builder.defaultListOfStrings, "defaultListOfStrings");
-=======
-        this.awsAccountId = builder.awsAccountId;
-        this.awsAccountIdEndpointMode = builder.awsAccountIdEndpointMode;
->>>>>>> c871c123
         this.endpointId = builder.endpointId;
         this.defaultTrueParam = Validate.paramNotNull(builder.defaultTrueParam, "defaultTrueParam");
         this.defaultStringParam = Validate.paramNotNull(builder.defaultStringParam, "defaultStringParam");
@@ -109,7 +104,16 @@
     }
 
     @Override
-<<<<<<< HEAD
+    public String awsAccountId() {
+        return awsAccountId;
+    }
+
+    @Override
+    public String awsAccountIdEndpointMode() {
+        return awsAccountIdEndpointMode;
+    }
+
+    @Override
     public List<String> listOfStrings() {
         return listOfStrings;
     }
@@ -117,15 +121,6 @@
     @Override
     public List<String> defaultListOfStrings() {
         return defaultListOfStrings;
-=======
-    public String awsAccountId() {
-        return awsAccountId;
-    }
-
-    @Override
-    public String awsAccountIdEndpointMode() {
-        return awsAccountIdEndpointMode;
->>>>>>> c871c123
     }
 
     @Override
@@ -183,15 +178,13 @@
 
         private Boolean useFIPSEndpoint;
 
-<<<<<<< HEAD
+        private String awsAccountId;
+
+        private String awsAccountIdEndpointMode;
+
         private List<String> listOfStrings;
 
         private List<String> defaultListOfStrings = Arrays.asList("item1", "item2", "item3");
-=======
-        private String awsAccountId;
-
-        private String awsAccountIdEndpointMode;
->>>>>>> c871c123
 
         private String endpointId;
 
@@ -217,13 +210,10 @@
             this.region = params.region;
             this.useDualStackEndpoint = params.useDualStackEndpoint;
             this.useFIPSEndpoint = params.useFIPSEndpoint;
-<<<<<<< HEAD
+            this.awsAccountId = params.awsAccountId;
+            this.awsAccountIdEndpointMode = params.awsAccountIdEndpointMode;
             this.listOfStrings = params.listOfStrings;
             this.defaultListOfStrings = params.defaultListOfStrings;
-=======
-            this.awsAccountId = params.awsAccountId;
-            this.awsAccountIdEndpointMode = params.awsAccountIdEndpointMode;
->>>>>>> c871c123
             this.endpointId = params.endpointId;
             this.defaultTrueParam = params.defaultTrueParam;
             this.defaultStringParam = params.defaultStringParam;
@@ -259,27 +249,29 @@
         }
 
         @Override
-<<<<<<< HEAD
+        public Builder awsAccountId(String awsAccountId) {
+            this.awsAccountId = awsAccountId;
+            return this;
+        }
+
+        @Override
+        public Builder awsAccountIdEndpointMode(String awsAccountIdEndpointMode) {
+            this.awsAccountIdEndpointMode = awsAccountIdEndpointMode;
+            return this;
+        }
+
+        @Override
         public Builder listOfStrings(List<String> listOfStrings) {
             this.listOfStrings = listOfStrings;
-=======
-        public Builder awsAccountId(String awsAccountId) {
-            this.awsAccountId = awsAccountId;
->>>>>>> c871c123
-            return this;
-        }
-
-        @Override
-<<<<<<< HEAD
+            return this;
+        }
+
+        @Override
         public Builder defaultListOfStrings(List<String> defaultListOfStrings) {
             this.defaultListOfStrings = defaultListOfStrings;
             if (this.defaultListOfStrings == null) {
                 this.defaultListOfStrings = Arrays.asList("item1", "item2", "item3");
             }
-=======
-        public Builder awsAccountIdEndpointMode(String awsAccountIdEndpointMode) {
-            this.awsAccountIdEndpointMode = awsAccountIdEndpointMode;
->>>>>>> c871c123
             return this;
         }
 
