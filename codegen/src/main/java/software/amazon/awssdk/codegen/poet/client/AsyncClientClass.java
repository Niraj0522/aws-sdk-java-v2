--- conflicted
+++ resolved
@@ -24,11 +24,6 @@
 import static javax.lang.model.element.Modifier.STATIC;
 import static software.amazon.awssdk.codegen.internal.Constant.EVENT_PUBLISHER_PARAM_NAME;
 import static software.amazon.awssdk.codegen.poet.client.ClientClassUtils.addS3ArnableFieldCode;
-<<<<<<< HEAD
-import static software.amazon.awssdk.codegen.poet.client.ClientClassUtils.applyPaginatorUserAgentMethod;
-=======
-import static software.amazon.awssdk.codegen.poet.client.ClientClassUtils.applySignerOverrideMethod;
->>>>>>> 4ea3cc28
 import static software.amazon.awssdk.codegen.poet.client.SyncClientClass.getProtocolSpecs;
 
 import com.squareup.javapoet.ClassName;
@@ -158,16 +153,6 @@
             .addMethod(protocolSpec.initProtocolFactory(model))
             .addMethod(resolveMetricPublishersMethod());
 
-<<<<<<< HEAD
-        if (model.hasPaginators()) {
-            type.addMethod(applyPaginatorUserAgentMethod(poetExtensions, model));
-=======
-        if (model.containsRequestSigners() || model.containsRequestEventStreams() || hasStreamingV4AuthOperations()) {
-            type.addMethod(applySignerOverrideMethod(poetExtensions, model));
-            type.addMethod(isSignerOverriddenOnClientMethod());
->>>>>>> 4ea3cc28
-        }
-
         protocolSpec.createErrorResponseHandler().ifPresent(type::addMethod);
     }
 
