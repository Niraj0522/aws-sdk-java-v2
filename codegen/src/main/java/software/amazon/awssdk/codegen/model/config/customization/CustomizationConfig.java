/*
 * Copyright Amazon.com, Inc. or its affiliates. All Rights Reserved.
 *
 * Licensed under the Apache License, Version 2.0 (the "License").
 * You may not use this file except in compliance with the License.
 * A copy of the License is located at
 *
 *  http://aws.amazon.com/apache2.0
 *
 * or in the "license" file accompanying this file. This file is distributed
 * on an "AS IS" BASIS, WITHOUT WARRANTIES OR CONDITIONS OF ANY KIND, either
 * express or implied. See the License for the specific language governing
 * permissions and limitations under the License.
 */

package software.amazon.awssdk.codegen.model.config.customization;

import java.util.ArrayList;
import java.util.HashMap;
import java.util.List;
import java.util.Map;
import software.amazon.awssdk.core.traits.PayloadTrait;
import software.amazon.awssdk.utils.AttributeMap;

public class CustomizationConfig {

    /**
     * List of 'convenience' overloads to generate for model classes. Convenience overloads expose a
     * different type that is adapted to the real type
     */
    private final List<ConvenienceTypeOverload> convenienceTypeOverloads = new ArrayList<>();

    /**
     * Specifies the name of the client configuration class to use if a service
     * has a specific advanced client configuration class. Null if the service
     * does not have advanced configuration.
     */
    private String serviceSpecificClientConfigClass;
    /**
     * Specify shapes to be renamed.
     */
    private Map<String, String> renameShapes;

    /**
     * Custom service and intermediate model metadata properties.
     */
    private MetadataConfig customServiceMetadata;
    /**
     * Codegen customization mechanism shared by the .NET SDK
     */
    private Map<String, OperationModifier> operationModifiers;
    private Map<String, ShapeSubstitution> shapeSubstitutions;
    private Map<String, ShapeModifier> shapeModifiers;
    /**
     * Sets the custom field name that identifies the type of modeled exception for JSON protocols.
     * Normally this is '__type' but Glacier has a custom error code field named simply 'code'.
     */
    private String customErrorCodeFieldName;
    /**
     * Service specific base class for all modeled exceptions. By default this is syncInterface +
     * Exception (i.e. AmazonSQSException). Currently only DynamoDB Streams utilizes this
     * customization since it shares exception types with the DynamoDB client.
     *
     * <p>This customization should only provide the simple class name. The typical model package
     * will be used when fully qualifying references to this exception</p>
     *
     * <p><b>Note:</b> that if a custom base class is provided the generator will not generate one.
     * We assume it already exists.</p>
     */
    private String sdkModeledExceptionBaseClassName;
    /**
     * Service calculates CRC32 checksum from compressed file when Accept-Encoding: gzip header is provided.
     */
    private boolean calculateCrc32FromCompressedData;

    /**
     * Exclude the create() method on a client. This is useful for global services that will need a global region configured to
     * work.
     */
    private boolean excludeClientCreateMethod = false;

    /**
     * Configurations for the service that share model with other services. The models and non-request marshallers will be
     * generated into the same directory as the provided service's models.
     */
    private ShareModelConfig shareModelConfig;

    /**
     * Fully qualified name of the class that contains the custom http config. The class should expose a public static method
     * with name "defaultHttpConfig" that returns an {@link AttributeMap} containing the desired http config defaults.
     *
     * See SWF customization.config for an example.
     */
    private String serviceSpecificHttpConfig;

    /**
     * APIs that have no required arguments in their model but can't be called via a simple method
     */
    private List<String> blacklistedSimpleMethods = new ArrayList<>();

    /**
     * APIs that are not Get/List/Describe APIs that have been verified that they are able
     * to be used through simple methods
     */
    private List<String> verifiedSimpleMethods = new ArrayList<>();

    /**
     * If a service isn't in the endpoints.json, the region that should be used for simple method integration tests.
     */
    private String defaultSimpleMethodTestRegion;

    private List<String> deprecatedOperations = new ArrayList<>();

    private List<String> deprecatedShapes = new ArrayList<>();

    private String sdkRequestBaseClassName;

    private String sdkResponseBaseClassName;

    private Map<String, String> modelMarshallerDefaultValueSupplier = new HashMap<>();

    private boolean useAutoConstructList = true;

    private boolean useAutoConstructMap = true;

    /**
     * Custom Retry Policy
     */
    private String customRetryPolicy;

    private boolean skipSyncClientGeneration;

    /**
     * Customization to attach the {@link PayloadTrait} to a member. Currently this is only used for
     * S3 which doesn't model a member as a payload trait even though it is.
     */
    private Map<String, String> attachPayloadTraitToMember = new HashMap<>();

    /**
     * Custom Response metadata
     */
    private Map<String, String> customResponseMetadata;

    /**
     * Custom protocol factory implementation. Currently this is only respected by the REST-XML protocol as only S3
     * needs a custom factory.
     */
    private String customProtocolFactoryFqcn;

    /**
     * Map of paginated operations that use custom class generation.
     * Key - c2j operation name
     * Value - indicates the type of pagination strategy to use
     */
    private Map<String, String> paginationCustomization;

    /**
     * Config to generate a utilities() in the low-level client
     */
    private UtilitiesMethod utilitiesMethod;

    /**
     * Force generation of deprecated client builder method 'enableEndpointDiscovery'. Only services that already had
     * this method when it was deprecated require this flag to be set.
     */
    private boolean enableEndpointDiscoveryMethodRequired = false;

    /**
<<<<<<< HEAD
     * Arnable fields used in s3 control
     */
    private Map<String, S3ArnableFieldConfig> s3ArnableFields;
=======
     * Allow a customer to set an endpoint override AND bypass endpoint discovery on their client even when endpoint discovery
     * enabled is true and endpoint discovery is required for an operation. This customization should almost never be "true"
     * because it creates a confusing customer experience.
     */
    private boolean allowEndpointOverrideForEndpointDiscoveryRequiredOperations = false;
>>>>>>> 8c43876e

    private CustomizationConfig() {
    }

    public static CustomizationConfig create() {
        return new CustomizationConfig();
    }

    public Map<String, OperationModifier> getOperationModifiers() {
        return operationModifiers;
    }

    public void setOperationModifiers(Map<String, OperationModifier> operationModifiers) {
        this.operationModifiers = operationModifiers;
    }

    public Map<String, String> getRenameShapes() {
        return renameShapes;
    }

    public void setRenameShapes(Map<String, String> renameShapes) {
        this.renameShapes = renameShapes;
    }

    public Map<String, ShapeSubstitution> getShapeSubstitutions() {
        return shapeSubstitutions;
    }

    public void setShapeSubstitutions(Map<String, ShapeSubstitution> shapeSubstitutions) {
        this.shapeSubstitutions = shapeSubstitutions;
    }

    public Map<String, ShapeModifier> getShapeModifiers() {
        return shapeModifiers;
    }

    public void setShapeModifiers(Map<String, ShapeModifier> shapeModifiers) {
        this.shapeModifiers = shapeModifiers;
    }

    public String getServiceSpecificClientConfigClass() {
        return serviceSpecificClientConfigClass;
    }

    public void setServiceSpecificClientConfigClass(String serviceSpecificClientConfig) {
        this.serviceSpecificClientConfigClass = serviceSpecificClientConfig;
    }

    public List<ConvenienceTypeOverload> getConvenienceTypeOverloads() {
        return this.convenienceTypeOverloads;
    }

    public void setConvenienceTypeOverloads(List<ConvenienceTypeOverload> convenienceTypeOverloads) {
        this.convenienceTypeOverloads.addAll(convenienceTypeOverloads);
    }

    public MetadataConfig getCustomServiceMetadata() {
        return customServiceMetadata;
    }

    public void setCustomServiceMetadata(MetadataConfig metadataConfig) {
        this.customServiceMetadata = metadataConfig;
    }

    public String getCustomErrorCodeFieldName() {
        return customErrorCodeFieldName;
    }

    public void setCustomErrorCodeFieldName(String customErrorCodeFieldName) {
        this.customErrorCodeFieldName = customErrorCodeFieldName;
    }

    public String getSdkModeledExceptionBaseClassName() {
        return sdkModeledExceptionBaseClassName;
    }

    public void setSdkModeledExceptionBaseClassName(String sdkModeledExceptionBaseClassName) {
        this.sdkModeledExceptionBaseClassName = sdkModeledExceptionBaseClassName;
    }

    public boolean isCalculateCrc32FromCompressedData() {
        return calculateCrc32FromCompressedData;
    }

    public void setCalculateCrc32FromCompressedData(
        boolean calculateCrc32FromCompressedData) {
        this.calculateCrc32FromCompressedData = calculateCrc32FromCompressedData;
    }

    public boolean isExcludeClientCreateMethod() {
        return excludeClientCreateMethod;
    }

    public void setExcludeClientCreateMethod(boolean excludeClientCreateMethod) {
        this.excludeClientCreateMethod = excludeClientCreateMethod;
    }

    public ShareModelConfig getShareModelConfig() {
        return shareModelConfig;
    }

    public void setShareModelConfig(ShareModelConfig shareModelConfig) {
        this.shareModelConfig = shareModelConfig;
    }

    public String getServiceSpecificHttpConfig() {
        return serviceSpecificHttpConfig;
    }

    public void setServiceSpecificHttpConfig(String serviceSpecificHttpConfig) {
        this.serviceSpecificHttpConfig = serviceSpecificHttpConfig;
    }

    public List<String> getBlacklistedSimpleMethods() {
        return blacklistedSimpleMethods;
    }

    public void setBlacklistedSimpleMethods(List<String> blackListedSimpleMethods) {
        this.blacklistedSimpleMethods = blackListedSimpleMethods;
    }

    public List<String> getVerifiedSimpleMethods() {
        return verifiedSimpleMethods;
    }

    public void setVerifiedSimpleMethods(List<String> verifiedSimpleMethods) {
        this.verifiedSimpleMethods = verifiedSimpleMethods;
    }

    public String getDefaultSimpleMethodTestRegion() {
        return defaultSimpleMethodTestRegion;
    }

    public void setDefaultSimpleMethodTestRegion(String defaultSimpleMethodTestRegion) {
        this.defaultSimpleMethodTestRegion = defaultSimpleMethodTestRegion;
    }

    public List<String> getDeprecatedOperations() {
        return deprecatedOperations;
    }

    public void setDeprecatedOperations(List<String> deprecatedOperations) {
        this.deprecatedOperations = deprecatedOperations;
    }

    public List<String> getDeprecatedShapes() {
        return deprecatedShapes;
    }

    public void setDeprecatedShapes(List<String> deprecatedShapes) {
        this.deprecatedShapes = deprecatedShapes;
    }

    public String getSdkRequestBaseClassName() {
        return sdkRequestBaseClassName;
    }

    public void setSdkRequestBaseClassName(String sdkRequestBaseClassName) {
        this.sdkRequestBaseClassName = sdkRequestBaseClassName;
    }

    public String getSdkResponseBaseClassName() {
        return sdkResponseBaseClassName;
    }

    public void setSdkResponseBaseClassName(String sdkResponseBaseClassName) {
        this.sdkResponseBaseClassName = sdkResponseBaseClassName;
    }

    public Map<String, String> getModelMarshallerDefaultValueSupplier() {
        return modelMarshallerDefaultValueSupplier;
    }

    public void setModelMarshallerDefaultValueSupplier(Map<String, String> modelMarshallerDefaultValueSupplier) {
        this.modelMarshallerDefaultValueSupplier = modelMarshallerDefaultValueSupplier;
    }

    public boolean isUseAutoConstructList() {
        return useAutoConstructList;
    }

    public void setUseAutoConstructList(boolean useAutoConstructList) {
        this.useAutoConstructList = useAutoConstructList;
    }

    public boolean isUseAutoConstructMap() {
        return useAutoConstructMap;
    }

    public void setUseAutoConstructMap(boolean useAutoConstructMap) {
        this.useAutoConstructMap = useAutoConstructMap;
    }

    public String getCustomRetryPolicy() {
        return customRetryPolicy;
    }

    public void setCustomRetryPolicy(String customRetryPolicy) {
        this.customRetryPolicy = customRetryPolicy;
    }

    public boolean isSkipSyncClientGeneration() {
        return skipSyncClientGeneration;
    }

    public void setSkipSyncClientGeneration(boolean skipSyncClientGeneration) {
        this.skipSyncClientGeneration = skipSyncClientGeneration;
    }

    public Map<String, String> getAttachPayloadTraitToMember() {
        return attachPayloadTraitToMember;
    }

    public void setAttachPayloadTraitToMember(Map<String, String> attachPayloadTraitToMember) {
        this.attachPayloadTraitToMember = attachPayloadTraitToMember;
    }

    public Map<String, String> getCustomResponseMetadata() {
        return customResponseMetadata;
    }

    public void setCustomResponseMetadata(Map<String, String> customResponseMetadata) {
        this.customResponseMetadata = customResponseMetadata;
    }

    public String getCustomProtocolFactoryFqcn() {
        return customProtocolFactoryFqcn;
    }

    public void setCustomProtocolFactoryFqcn(String customProtocolFactoryFqcn) {
        this.customProtocolFactoryFqcn = customProtocolFactoryFqcn;
    }

    public Map<String, String> getPaginationCustomization() {
        return paginationCustomization;
    }

    public void setPaginationCustomization(Map<String, String> paginationCustomization) {
        this.paginationCustomization = paginationCustomization;
    }

    public UtilitiesMethod getUtilitiesMethod() {
        return utilitiesMethod;
    }

    public void setUtilitiesMethod(UtilitiesMethod utilitiesMethod) {
        this.utilitiesMethod = utilitiesMethod;
    }

    public boolean isEnableEndpointDiscoveryMethodRequired() {
        return enableEndpointDiscoveryMethodRequired;
    }

    public void setEnableEndpointDiscoveryMethodRequired(boolean enableEndpointDiscoveryMethodRequired) {
        this.enableEndpointDiscoveryMethodRequired = enableEndpointDiscoveryMethodRequired;
    }

<<<<<<< HEAD
    public Map<String, S3ArnableFieldConfig> getS3ArnableFields() {
        return s3ArnableFields;
    }

    public CustomizationConfig withS3ArnableFields(Map<String, S3ArnableFieldConfig> s3ArnableFields) {
        this.s3ArnableFields = s3ArnableFields;
        return this;
=======
    public boolean allowEndpointOverrideForEndpointDiscoveryRequiredOperations() {
        return allowEndpointOverrideForEndpointDiscoveryRequiredOperations;
    }

    public void setAllowEndpointOverrideForEndpointDiscoveryRequiredOperations(
        boolean allowEndpointOverrideForEndpointDiscoveryRequiredOperations) {
        this.allowEndpointOverrideForEndpointDiscoveryRequiredOperations =
            allowEndpointOverrideForEndpointDiscoveryRequiredOperations;
>>>>>>> 8c43876e
    }
}<|MERGE_RESOLUTION|>--- conflicted
+++ resolved
@@ -166,17 +166,15 @@
     private boolean enableEndpointDiscoveryMethodRequired = false;
 
     /**
-<<<<<<< HEAD
      * Arnable fields used in s3 control
      */
     private Map<String, S3ArnableFieldConfig> s3ArnableFields;
-=======
+    /**
      * Allow a customer to set an endpoint override AND bypass endpoint discovery on their client even when endpoint discovery
      * enabled is true and endpoint discovery is required for an operation. This customization should almost never be "true"
      * because it creates a confusing customer experience.
      */
     private boolean allowEndpointOverrideForEndpointDiscoveryRequiredOperations = false;
->>>>>>> 8c43876e
 
     private CustomizationConfig() {
     }
@@ -434,7 +432,6 @@
         this.enableEndpointDiscoveryMethodRequired = enableEndpointDiscoveryMethodRequired;
     }
 
-<<<<<<< HEAD
     public Map<String, S3ArnableFieldConfig> getS3ArnableFields() {
         return s3ArnableFields;
     }
@@ -442,7 +439,12 @@
     public CustomizationConfig withS3ArnableFields(Map<String, S3ArnableFieldConfig> s3ArnableFields) {
         this.s3ArnableFields = s3ArnableFields;
         return this;
-=======
+    }
+
+    public void setS3ArnableFields(Map<String, S3ArnableFieldConfig> s3ArnableFields) {
+        this.s3ArnableFields = s3ArnableFields;
+    }
+
     public boolean allowEndpointOverrideForEndpointDiscoveryRequiredOperations() {
         return allowEndpointOverrideForEndpointDiscoveryRequiredOperations;
     }
@@ -451,6 +453,5 @@
         boolean allowEndpointOverrideForEndpointDiscoveryRequiredOperations) {
         this.allowEndpointOverrideForEndpointDiscoveryRequiredOperations =
             allowEndpointOverrideForEndpointDiscoveryRequiredOperations;
->>>>>>> 8c43876e
     }
 }