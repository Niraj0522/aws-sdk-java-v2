/*
 * Copyright 2010-2018 Amazon.com, Inc. or its affiliates. All Rights Reserved.
 *
 * Licensed under the Apache License, Version 2.0 (the "License").
 * You may not use this file except in compliance with the License.
 * A copy of the License is located at
 *
 *  http://aws.amazon.com/apache2.0
 *
 * or in the "license" file accompanying this file. This file is distributed
 * on an "AS IS" BASIS, WITHOUT WARRANTIES OR CONDITIONS OF ANY KIND, either
 * express or implied. See the License for the specific language governing
 * permissions and limitations under the License.
 */

package software.amazon.awssdk.codegen.poet.model;

import com.squareup.javapoet.ClassName;
import com.squareup.javapoet.CodeBlock;
import com.squareup.javapoet.FieldSpec;
import com.squareup.javapoet.MethodSpec;
import com.squareup.javapoet.ParameterizedTypeName;
import com.squareup.javapoet.TypeName;
import com.squareup.javapoet.TypeSpec;
import com.squareup.javapoet.TypeVariableName;
import com.squareup.javapoet.WildcardTypeName;
import java.util.ArrayList;
import java.util.List;
import java.util.Objects;
import java.util.Optional;
import java.util.function.Function;
import java.util.stream.Collectors;
import java.util.stream.Stream;
import javax.lang.model.element.Modifier;
import software.amazon.awssdk.annotations.SdkInternalApi;
import software.amazon.awssdk.codegen.docs.DocumentationBuilder;
import software.amazon.awssdk.codegen.internal.Utils;
import software.amazon.awssdk.codegen.model.intermediate.IntermediateModel;
import software.amazon.awssdk.codegen.model.intermediate.MapModel;
import software.amazon.awssdk.codegen.model.intermediate.MemberModel;
import software.amazon.awssdk.codegen.model.intermediate.ShapeModel;
import software.amazon.awssdk.codegen.model.intermediate.ShapeType;
import software.amazon.awssdk.codegen.model.intermediate.VariableModel;
import software.amazon.awssdk.codegen.poet.ClassSpec;
import software.amazon.awssdk.codegen.poet.PoetExtensions;
import software.amazon.awssdk.codegen.poet.PoetUtils;
import software.amazon.awssdk.core.protocol.ProtocolMarshaller;
import software.amazon.awssdk.core.protocol.StructuredPojo;
import software.amazon.awssdk.core.runtime.TypeConverter;
import software.amazon.awssdk.utils.builder.ToCopyableBuilder;

/**
 * Provides the Poet specs for AWS Service models.
 */
public class AwsServiceModel implements ClassSpec {

    private final IntermediateModel intermediateModel;
    private final ShapeModel shapeModel;
    private final PoetExtensions poetExtensions;
    private final TypeProvider typeProvider;
    private final ShapeModelSpec shapeModelSpec;
    private final ModelMethodOverrides modelMethodOverrides;
    private final ModelBuilderSpecs modelBuilderSpecs;

    public AwsServiceModel(IntermediateModel intermediateModel, ShapeModel shapeModel) {
        this.intermediateModel = intermediateModel;
        this.shapeModel = shapeModel;
        this.poetExtensions = new PoetExtensions(intermediateModel);
        this.typeProvider = new TypeProvider(intermediateModel);
        this.shapeModelSpec = new ShapeModelSpec(this.shapeModel, typeProvider, poetExtensions);
        this.modelMethodOverrides = new ModelMethodOverrides(this.poetExtensions);
        this.modelBuilderSpecs = new ModelBuilderSpecs(intermediateModel, this.shapeModel, this.shapeModelSpec,
                                                       this.typeProvider);
    }

    @Override
    public TypeSpec poetSpec() {
<<<<<<< HEAD
        if (shapeModel.isEventStream()) {
            String operationName = eventStreamOperationName(shapeModel);
            ClassName modelClass = poetExtensions.getModelClass(shapeModel.getShapeName());
            ClassName responseHandlerClass = poetExtensions.getModelClass(operationName + "ResponseHandler");
            return TypeSpec.interfaceBuilder(shapeModel.getShapeName())
                           .addModifiers(Modifier.PUBLIC)
                           .addJavadoc("Base interface for all event types of the $L API.", operationName)
                           .addField(FieldSpec.builder(modelClass, "UNKNOWN")
                                              .addModifiers(Modifier.PUBLIC, Modifier.STATIC, Modifier.FINAL)
                                              .initializer(CodeBlock.builder()
                                                                    .add("new $T() {\n"
                                                                         + "        @Override\n"
                                                                         + "        public void accept($T.Visitor visitor) {\n"
                                                                         + "            visitor.visitDefault(this);\n"
                                                                         + "        }\n"
                                                                         + "    };\n", modelClass, responseHandlerClass
                                                                    )
                                                                    .build())
                                              .addJavadoc("Special type of {@link $T} for unknown types of events that this "
                                                          + "version of the SDK does not know about", modelClass)
                                              .build())
                           .addMethod(acceptMethodSpec(modelClass, responseHandlerClass)
                                          .addModifiers(Modifier.ABSTRACT)
                                          .build())
                           .build();
        } else {
            TypeSpec.Builder specBuilder = TypeSpec.classBuilder(this.shapeModel.getShapeName())
                                                   .addModifiers(Modifier.PUBLIC, Modifier.FINAL)
                                                   .addAnnotation(PoetUtils.GENERATED)
                                                   .addSuperinterfaces(modelSuperInterfaces())
                                                   .superclass(modelSuperClass())
                                                   .addMethods(modelClassMethods())
                                                   .addFields(shapeModelSpec.fields())
                                                   .addTypes(nestedModelClassTypes());

            if (this.shapeModel.isEvent()) {
                ShapeModel parentEventStreamShape =
                    intermediateModel.getShapes().values()
                                     .stream()
                                     .filter(s -> s.getMembers() != null)
                                     .filter(ShapeModel::isEventStream)
                                     .filter(s -> s.getMembers().stream().anyMatch(m -> m.getShape().equals(this.shapeModel)))
                                     .findFirst()
                                     .orElseThrow(() -> new IllegalStateException(
                                         String.format("Event shape %s not referenced in model by eventstream shape",
                                                       shapeModel.getC2jName())));
                ClassName modelClass = poetExtensions.getModelClass(shapeModel.getShapeName());
                ClassName responseHandlerClass = poetExtensions.getModelClass(
                    eventStreamOperationName(parentEventStreamShape) + "ResponseHandler");
                specBuilder.addSuperinterface(poetExtensions.getModelClass(parentEventStreamShape.getShapeName()));
                specBuilder.addMethod(acceptMethodSpec(modelClass, responseHandlerClass)
                                          .addAnnotation(Override.class)
                                          .addCode(CodeBlock.builder()
                                                            .addStatement("visitor.visit(this)")
                                                            .build())
                                          .build());
            }

            if (this.shapeModel.getDocumentation() != null) {
                specBuilder.addJavadoc("$L", this.shapeModel.getDocumentation());
            }

            return specBuilder.build();
=======
        TypeSpec.Builder specBuilder = TypeSpec.classBuilder(shapeModel.getShapeName())
                                               .addModifiers(Modifier.PUBLIC, Modifier.FINAL)
                                               .addAnnotation(PoetUtils.generatedAnnotation())
                                               .addSuperinterfaces(modelSuperInterfaces())
                                               .superclass(modelSuperClass())
                                               .addMethods(modelClassMethods())
                                               .addFields(shapeModelSpec.fields())
                                               .addTypes(nestedModelClassTypes());

        if (shapeModel.getDocumentation() != null) {
            specBuilder.addJavadoc("$L", shapeModel.getDocumentation());
>>>>>>> 9723ee33
        }
    }

    private String eventStreamOperationName(ShapeModel eventStreamShape) {
        return Utils.capitialize(
                    intermediateModel.getOperations().values()
                                     .stream()
                                     .filter(o -> o.getOutputShape() != null && o.getOutputShape().getMembers() != null)
                                     .filter(o -> o.getOutputShape().getMembers()
                                                   .stream()
                                                   .filter(m -> m.getShape() != null)
                                                   .filter(m -> m.getShape().equals(eventStreamShape))
                                                   .anyMatch(m -> m.getShape().isEventStream()))
                                     .findFirst()
                                     .orElseThrow(() -> new IllegalArgumentException(String.format(
                                         "%s is an eventstream shape but has no corresponding operation in the model",
                                         shapeModel.getC2jName())))
                                     .getOperationName());
    }

    private MethodSpec.Builder acceptMethodSpec(ClassName modelClass, ClassName responseHandlerClass) {
        return MethodSpec.methodBuilder("accept")
                         .addModifiers(Modifier.PUBLIC)
                         .addJavadoc(new DocumentationBuilder()
                                             .description("Calls the appropriate visit method depending on "
                                                          + "the subtype of {@link $T}.")
                                             .param("visitor", "Visitor to invoke.")
                                             .build(), modelClass)
                         .addParameter(responseHandlerClass
                                               .nestedClass("Visitor"), "visitor");
    }

    @Override
    public ClassName className() {
        return shapeModelSpec.className();
    }

    private List<TypeName> modelSuperInterfaces() {
        List<TypeName> interfaces = new ArrayList<>();

        if (implementStructuredPojoInterface()) {
            interfaces.add(ClassName.get(StructuredPojo.class));
        }

        switch (shapeModel.getShapeType()) {
            case Exception:
            case Model:
            case Request:
            case Response:
                interfaces.add(toCopyableBuilderInterface());
                break;
            default:
                break;
        }

        return interfaces;
    }

    private TypeName modelSuperClass() {
        switch (shapeModel.getShapeType()) {
            case Request:
                return requestBaseClass();
            case Response:
                return responseBaseClass();
            case Exception:
                return exceptionBaseClass();
            default:
                return ClassName.OBJECT;
        }
    }

    private TypeName requestBaseClass() {
        return new AwsServiceBaseRequestSpec(intermediateModel).className();
    }

    private TypeName responseBaseClass() {
        return new AwsServiceBaseResponseSpec(intermediateModel).className();
    }

    private ClassName exceptionBaseClass() {
        final String customExceptionBase = intermediateModel.getCustomizationConfig()
                .getSdkModeledExceptionBaseClassName();
        if (customExceptionBase != null) {
            return poetExtensions.getModelClass(customExceptionBase);
        }
        return poetExtensions.getModelClass(intermediateModel.getSdkModeledExceptionBaseClassName());
    }

    private TypeName toCopyableBuilderInterface() {
        return ParameterizedTypeName.get(ClassName.get(ToCopyableBuilder.class),
                className().nestedClass("Builder"),
                className());
    }

    private List<MethodSpec> modelClassMethods() {
        List<MethodSpec> methodSpecs = new ArrayList<>();

        switch (shapeModel.getShapeType()) {
            case Exception:
                methodSpecs.add(exceptionConstructor());
                methodSpecs.add(toBuilderMethod());
                methodSpecs.add(builderMethod());
                methodSpecs.add(serializableBuilderClass());
                methodSpecs.addAll(memberGetters());
                break;
            default:
                methodSpecs.addAll(memberGetters());
                methodSpecs.add(constructor());
                methodSpecs.add(toBuilderMethod());
                methodSpecs.add(builderMethod());
                methodSpecs.add(serializableBuilderClass());
                methodSpecs.add(modelMethodOverrides.hashCodeMethod(shapeModel));
                methodSpecs.add(modelMethodOverrides.equalsMethod(shapeModel));
                methodSpecs.add(modelMethodOverrides.toStringMethod(shapeModel));
                methodSpecs.add(getValueForField());
                break;
        }

        if (implementStructuredPojoInterface()) {
            methodSpecs.add(structuredPojoMarshallMethod(shapeModel));
        }

        return methodSpecs;
    }

    private MethodSpec getValueForField() {
        MethodSpec.Builder methodBuilder = MethodSpec.methodBuilder("getValueForField")
                                                     .addModifiers(Modifier.PUBLIC)
                                                     .addTypeVariable(TypeVariableName.get("T"))
                                                     .returns(ParameterizedTypeName.get(ClassName.get(Optional.class),
                                                                                        TypeVariableName.get("T")))
                                                     .addParameter(String.class, "fieldName")
                                                     .addParameter(ParameterizedTypeName.get(ClassName.get(Class.class),
                                                                                             TypeVariableName.get("T")),
                                                                   "clazz");

        if (shapeModel.getNonStreamingMembers().isEmpty()) {
            methodBuilder.addStatement("return $T.empty()", Optional.class);
            return methodBuilder.build();
        }


        methodBuilder.beginControlFlow("switch ($L)", "fieldName");

        shapeModel.getNonStreamingMembers().forEach(m -> methodBuilder.addCode("case $S:", m.getC2jName())
                                                                      .addStatement("return $T.of(clazz.cast($L()))",
                                                                                    Optional.class,
                                                                                    m.getFluentGetterMethodName()));

        methodBuilder.addCode("default:");
        methodBuilder.addStatement("return $T.empty()", Optional.class);
        methodBuilder.endControlFlow();

        return methodBuilder.build();
    }


    private List<MethodSpec> memberGetters() {
        return shapeModel.getNonStreamingMembers().stream()
                         .filter(m -> !m.getHttp().getIsStreaming())
                         .flatMap(this::memberGetters)
                         .collect(Collectors.toList());
    }

    private Stream<MethodSpec> memberGetters(MemberModel member) {
        List<MethodSpec> result = new ArrayList<>();

        if (shouldGenerateEnumGetter(member)) {
            result.add(enumMemberGetter(member));
        }

        result.add(memberGetter(member));

        return result.stream();
    }

    private boolean shouldGenerateEnumGetter(MemberModel member) {
        return Utils.isOrContainsEnum(member);
    }

    private MethodSpec enumMemberGetter(MemberModel member) {
        return MethodSpec.methodBuilder(member.getFluentEnumGetterMethodName())
                         .addJavadoc("$L", member.getGetterDocumentation())
                         .addModifiers(Modifier.PUBLIC)
                         .returns(typeProvider.enumReturnType(member))
                         .addCode(enumGetterStatement(member))
                         .build();
    }

    private MethodSpec memberGetter(MemberModel member) {
        return MethodSpec.methodBuilder(member.getFluentGetterMethodName())
                         .addJavadoc("$L", member.getGetterDocumentation())
                         .addModifiers(Modifier.PUBLIC)
                         .returns(typeProvider.returnType(member))
                         .addCode(getterStatement(member))
                         .build();
    }

    private CodeBlock enumGetterStatement(MemberModel member) {
        String fieldName = member.getVariable().getVariableName();

        if (member.isList()) {
            ClassName valueEnumClass = poetExtensions.getModelClass(member.getListModel().getListMemberModel().getEnumType());
            return CodeBlock.of("return $T.convert($N, $T::fromValue);", TypeConverter.class, fieldName, valueEnumClass);
        } else if (member.isMap()) {
            MapModel mapModel = member.getMapModel();
            String keyEnumType = mapModel.getKeyModel().getEnumType();
            String valueEnumType = mapModel.getValueModel().getEnumType();

            CodeBlock keyConverter = keyEnumType != null ? enumConverterFunction(poetExtensions.getModelClass(keyEnumType))
                                                         : identityFunction();
            CodeBlock valueConverter = valueEnumType != null ? enumConverterFunction(poetExtensions.getModelClass(valueEnumType))
                                                             : identityFunction();

            CodeBlock entryPredicate = mapEntryFilter(keyEnumType);

            return CodeBlock.builder()
                            .add("return $T.convert($N, ", TypeConverter.class, fieldName)
                            .add(keyConverter).add(", ")
                            .add(valueConverter).add(", ")
                            .add(entryPredicate).add(");")
                            .build();
        } else {
            ClassName enumClass = poetExtensions.getModelClass(member.getEnumType());
            return CodeBlock.of("return $T.fromValue($N);", enumClass, fieldName);
        }
    }

    private CodeBlock mapEntryFilter(String keyEnumType) {
        // Don't include UNKNOWN_TO_SDK_VERSION keys in the enum map. Customers should use the string version to get at that data.
        return keyEnumType != null ? CodeBlock.of("(k, v) -> !$T.equals(k, $T.UNKNOWN_TO_SDK_VERSION)",
                                                  Objects.class, poetExtensions.getModelClass(keyEnumType))
                                   : CodeBlock.of("(k, v) -> true");
    }

    private CodeBlock enumConverterFunction(ClassName enumClass) {
        return CodeBlock.of("$T::fromValue", enumClass);
    }

    private CodeBlock identityFunction() {
        return CodeBlock.of("$T.identity()", Function.class);
    }

    private CodeBlock getterStatement(MemberModel model) {
        VariableModel modelVariable = model.getVariable();

        if ("java.nio.ByteBuffer".equals(modelVariable.getVariableType())) {
            return CodeBlock.of("return $1N == null ? null : $1N.asReadOnlyBuffer();", modelVariable.getVariableName());
        }

        return CodeBlock.of("return $N;", modelVariable.getVariableName());
    }

    private List<TypeSpec> nestedModelClassTypes() {
        List<TypeSpec> nestedClasses = new ArrayList<>();
        switch (shapeModel.getShapeType()) {
            case Model:
            case Request:
            case Response:
            case Exception:
                nestedClasses.add(modelBuilderSpecs.builderInterface());
                nestedClasses.add(modelBuilderSpecs.beanStyleBuilder());
                break;
            default:
                break;
        }
        return nestedClasses;
    }

    private boolean implementStructuredPojoInterface() {
        return intermediateModel.getMetadata().isJsonProtocol() && shapeModel.getShapeType() == ShapeType.Model;
    }

    private MethodSpec structuredPojoMarshallMethod(ShapeModel shapeModel) {
        return MethodSpec.methodBuilder("marshall")
                         .addAnnotation(SdkInternalApi.class)
                         .addAnnotation(Override.class)
                         .addModifiers(Modifier.PUBLIC)
                         .addParameter(ProtocolMarshaller.class, "protocolMarshaller")
                         .addStatement("$T.getInstance().marshall(this, $N)",
                                       poetExtensions.getTransformClass(shapeModel.getShapeName() + "Marshaller"),
                                       "protocolMarshaller")
                         .build();
    }

    private MethodSpec constructor() {
        MethodSpec.Builder ctorBuilder = MethodSpec.constructorBuilder()
                                                   .addModifiers(Modifier.PRIVATE)
                                                   .addParameter(modelBuilderSpecs.builderImplName(), "builder");

        if (isRequest() || isResponse()) {
            ctorBuilder.addStatement("super(builder)");
        }

        shapeModelSpec.fields().forEach(f -> ctorBuilder.addStatement("this.$N = builder.$N", f, f));

        return ctorBuilder.build();
    }

    private MethodSpec exceptionConstructor() {
        MethodSpec.Builder ctorBuilder = MethodSpec.constructorBuilder()
                                                   .addModifiers(Modifier.PRIVATE)
                                                   .addParameter(modelBuilderSpecs.builderImplName(), "builder");

        ctorBuilder.addStatement("super(builder.message)");

        shapeModelSpec.fields().forEach(f -> ctorBuilder.addStatement("this.$N = builder.$N", f, f));

        return ctorBuilder.build();
    }

    private MethodSpec builderMethod() {
        return MethodSpec.methodBuilder("builder")
                         .addModifiers(Modifier.PUBLIC, Modifier.STATIC)
                         .returns(modelBuilderSpecs.builderInterfaceName())
                         .addStatement("return new $T()", modelBuilderSpecs.builderImplName())
                         .build();
    }

    private MethodSpec toBuilderMethod() {
        return MethodSpec.methodBuilder("toBuilder")
                         .addModifiers(Modifier.PUBLIC)
                         .addAnnotation(Override.class)
                         .returns(modelBuilderSpecs.builderInterfaceName())
                         .addStatement("return new $T(this)", modelBuilderSpecs.builderImplName())
                         .build();
    }

    private MethodSpec serializableBuilderClass() {
        return MethodSpec.methodBuilder("serializableBuilderClass")
                         .addModifiers(Modifier.PUBLIC, Modifier.STATIC)
                         .returns(ParameterizedTypeName.get(ClassName.get(Class.class),
                                                            WildcardTypeName.subtypeOf(modelBuilderSpecs.builderInterfaceName())))
                         .addStatement("return $T.class", modelBuilderSpecs.builderImplName())
                         .build();
    }

    private boolean isResponse() {
        return shapeModel.getShapeType() == ShapeType.Response;
    }

    private boolean isRequest() {
        return shapeModel.getShapeType() == ShapeType.Request;
    }
}<|MERGE_RESOLUTION|>--- conflicted
+++ resolved
@@ -75,7 +75,6 @@
 
     @Override
     public TypeSpec poetSpec() {
-<<<<<<< HEAD
         if (shapeModel.isEventStream()) {
             String operationName = eventStreamOperationName(shapeModel);
             ClassName modelClass = poetExtensions.getModelClass(shapeModel.getShapeName());
@@ -104,7 +103,7 @@
         } else {
             TypeSpec.Builder specBuilder = TypeSpec.classBuilder(this.shapeModel.getShapeName())
                                                    .addModifiers(Modifier.PUBLIC, Modifier.FINAL)
-                                                   .addAnnotation(PoetUtils.GENERATED)
+                                                   .addAnnotation(PoetUtils.generatedAnnotation())
                                                    .addSuperinterfaces(modelSuperInterfaces())
                                                    .superclass(modelSuperClass())
                                                    .addMethods(modelClassMethods())
@@ -139,24 +138,11 @@
             }
 
             return specBuilder.build();
-=======
-        TypeSpec.Builder specBuilder = TypeSpec.classBuilder(shapeModel.getShapeName())
-                                               .addModifiers(Modifier.PUBLIC, Modifier.FINAL)
-                                               .addAnnotation(PoetUtils.generatedAnnotation())
-                                               .addSuperinterfaces(modelSuperInterfaces())
-                                               .superclass(modelSuperClass())
-                                               .addMethods(modelClassMethods())
-                                               .addFields(shapeModelSpec.fields())
-                                               .addTypes(nestedModelClassTypes());
-
-        if (shapeModel.getDocumentation() != null) {
-            specBuilder.addJavadoc("$L", shapeModel.getDocumentation());
->>>>>>> 9723ee33
         }
     }
 
     private String eventStreamOperationName(ShapeModel eventStreamShape) {
-        return Utils.capitialize(
+        return Utils.capitalize(
                     intermediateModel.getOperations().values()
                                      .stream()
                                      .filter(o -> o.getOutputShape() != null && o.getOutputShape().getMembers() != null)
