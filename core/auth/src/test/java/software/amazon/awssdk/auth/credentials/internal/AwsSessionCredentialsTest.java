--- conflicted
+++ resolved
@@ -16,81 +16,20 @@
 package software.amazon.awssdk.auth.credentials.internal;
 
 import static org.junit.jupiter.api.Assertions.assertEquals;
-import static org.junit.jupiter.api.Assertions.assertThrows;
-
-<<<<<<< HEAD
-import static org.junit.jupiter.api.Assertions.assertEquals;
 import static org.junit.jupiter.api.Assertions.assertFalse;
 import static org.junit.jupiter.api.Assertions.assertThrows;
 import static org.junit.jupiter.api.Assertions.assertTrue;
 
-=======
->>>>>>> 7a49392a
 import nl.jqno.equalsverifier.EqualsVerifier;
 import org.junit.jupiter.api.Test;
-import software.amazon.awssdk.identity.spi.AwsSessionCredentialsIdentity;
-import software.amazon.awssdk.identity.spi.internal.DefaultAwsSessionCredentialsIdentity;
+import software.amazon.awssdk.auth.credentials.AwsSessionCredentials;
 
 public class AwsSessionCredentialsTest {
 
     private static final String ACCESS_KEY_ID = "accessKeyId";
     private static final String SECRET_ACCESS_KEY = "secretAccessKey";
     private static final String SESSION_TOKEN = "sessionToken";
-<<<<<<< HEAD
     private static final String ACCOUNT_ID = "accountId";
-
-    @Test
-    public void equalsHashcode() {
-        EqualsVerifier.forClass(DefaultAwsSessionCredentialsIdentity.class)
-                      .verify();
-    }
-
-    @Test
-    public void emptyBuilder_ThrowsException() {
-        assertThrows(NullPointerException.class, () -> AwsSessionCredentialsIdentity.builder().build());
-    }
-
-    @Test
-    public void builderMissingSessionToken_ThrowsException() {
-        assertThrows(NullPointerException.class, () -> AwsSessionCredentialsIdentity.builder()
-                                                                                    .accessKeyId(ACCESS_KEY_ID)
-                                                                                    .secretAccessKey(SECRET_ACCESS_KEY)
-                                                                                    .build());
-    }
-
-    @Test
-    public void builderMissingAccessKeyId_ThrowsException() {
-        assertThrows(NullPointerException.class, () -> AwsSessionCredentialsIdentity.builder()
-                                                                                    .secretAccessKey(SECRET_ACCESS_KEY)
-                                                                                    .sessionToken(SESSION_TOKEN)
-                                                                                    .build());
-    }
-
-    @Test
-    public void create_isSuccessful() {
-        AwsSessionCredentialsIdentity identity = AwsSessionCredentialsIdentity.create(ACCESS_KEY_ID,
-                                                                                      SECRET_ACCESS_KEY,
-                                                                                      SESSION_TOKEN);
-        assertEquals(ACCESS_KEY_ID, identity.accessKeyId());
-        assertEquals(SECRET_ACCESS_KEY, identity.secretAccessKey());
-        assertEquals(SESSION_TOKEN, identity.sessionToken());
-        assertFalse(identity.accountId().isPresent());
-    }
-
-    @Test
-    public void build_isSuccessful() {
-        AwsSessionCredentialsIdentity identity = AwsSessionCredentialsIdentity.builder()
-                                                                              .accessKeyId(ACCESS_KEY_ID)
-                                                                              .secretAccessKey(SECRET_ACCESS_KEY)
-                                                                              .sessionToken(SESSION_TOKEN)
-                                                                              .accountId(ACCOUNT_ID)
-                                                                              .build();
-        assertEquals(ACCESS_KEY_ID, identity.accessKeyId());
-        assertEquals(SECRET_ACCESS_KEY, identity.secretAccessKey());
-        assertEquals(SESSION_TOKEN, identity.sessionToken());
-        assertTrue(identity.accountId().isPresent());
-        assertEquals(ACCOUNT_ID, identity.accountId().get());
-=======
 
     public void equalsHashcode() {
         EqualsVerifier.forClass(AwsSessionCredentials.class)
@@ -116,7 +55,6 @@
                                                                             .secretAccessKey(SECRET_ACCESS_KEY)
                                                                             .sessionToken(SESSION_TOKEN)
                                                                             .build());
->>>>>>> 7a49392a
     }
 
     @Test
@@ -127,6 +65,7 @@
         assertEquals(ACCESS_KEY_ID, identity.accessKeyId());
         assertEquals(SECRET_ACCESS_KEY, identity.secretAccessKey());
         assertEquals(SESSION_TOKEN, identity.sessionToken());
+        assertFalse(identity.accountId().isPresent());
     }
 
     @Test
@@ -135,9 +74,12 @@
                                                               .accessKeyId(ACCESS_KEY_ID)
                                                               .secretAccessKey(SECRET_ACCESS_KEY)
                                                               .sessionToken(SESSION_TOKEN)
+                                                              .accountId(ACCOUNT_ID)
                                                               .build();
         assertEquals(ACCESS_KEY_ID, identity.accessKeyId());
         assertEquals(SECRET_ACCESS_KEY, identity.secretAccessKey());
         assertEquals(SESSION_TOKEN, identity.sessionToken());
+        assertTrue(identity.accountId().isPresent());
+        assertEquals(ACCOUNT_ID, identity.accountId().get());
     }
 }