--- conflicted
+++ resolved
@@ -164,10 +164,7 @@
             request.appendHeader(X_AMZ_TRAILER, checksumHeaderName);
         }
         request.putHeader(Header.CONTENT_LENGTH, Long.toString(encodedContentLength));
-<<<<<<< HEAD
-=======
         request.appendHeader(CONTENT_ENCODING, AWS_CHUNKED);
->>>>>>> 9978ede1
     }
 
     /**
@@ -201,11 +198,7 @@
         long remainingBytes = contentLength % chunkSize;
         if (remainingBytes > 0) {
             long remainingChunkHeaderLength = Long.toHexString(remainingBytes).length();
-<<<<<<< HEAD
-            lengthInBytes += remainingChunkHeaderLength + 1 + extensionsLength + 2 + remainingBytes + 2;
-=======
             lengthInBytes += remainingChunkHeaderLength + extensionsLength + 2 + remainingBytes + 2;
->>>>>>> 9978ede1
         }
 
         // final chunk
@@ -248,13 +241,8 @@
 
         // get the base checksum for the algorithm
         SdkChecksum sdkChecksum = fromChecksumAlgorithm(checksumAlgorithm);
-<<<<<<< HEAD
-        // size of checksum value as hex-string
-        lengthInBytes += sdkChecksum.getChecksum().length();
-=======
         // size of checksum value as encoded-string
         lengthInBytes += BinaryUtils.toBase64(sdkChecksum.getChecksumBytes()).length();
->>>>>>> 9978ede1
 
         // terminating \r\n
         return lengthInBytes + 2;
