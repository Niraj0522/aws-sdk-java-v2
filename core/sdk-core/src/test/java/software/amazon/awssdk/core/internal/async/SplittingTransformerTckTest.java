--- conflicted
+++ resolved
@@ -37,11 +37,7 @@
             SplittingTransformer.<Object, ResponseBytes<Object>>builder()
                                 .upstreamResponseTransformer(upstreamTransformer)
                                 .maximumBufferSizeInBytes(64 * 1024L)
-<<<<<<< HEAD
-                                .returnFuture(future)
-=======
                                 .resultFuture(future)
->>>>>>> a98af916
                                 .build();
         return SdkPublisher.adapt(transformer).limit(Math.toIntExact(l));
     }
