package software.amazon.awssdk.http.auth;

import java.io.ByteArrayInputStream;
import java.net.URI;
import java.nio.ByteBuffer;
import java.time.Clock;
import java.time.Duration;
import java.time.Instant;
import java.time.ZoneId;
import java.time.ZoneOffset;
import java.util.function.Consumer;
import software.amazon.awssdk.http.SdkHttpMethod;
import software.amazon.awssdk.http.SdkHttpRequest;
import software.amazon.awssdk.http.auth.spi.AsyncSignRequest;
import software.amazon.awssdk.http.auth.spi.SignerProperty;
import software.amazon.awssdk.http.auth.spi.SyncSignRequest;
import software.amazon.awssdk.identity.spi.AwsCredentialsIdentity;
import software.amazon.awssdk.utils.async.SimplePublisher;

public class TestUtils {

    // Helpers for generating test requests
    static <T extends AwsCredentialsIdentity> SyncSignRequest<T> generateBasicRequest(
        T credentials,
        Consumer<? super SdkHttpRequest.Builder> requestOverrides,
        Consumer<? super SyncSignRequest.Builder<T>> signRequestOverrides
    ) {
        return SyncSignRequest.builder(credentials)
            .request(SdkHttpRequest.builder()
                .method(SdkHttpMethod.POST)
                .putHeader("Host", "demo.us-east-1.amazonaws.com")
                .putHeader("x-amz-archive-description", "test  test")
                .encodedPath("/")
                .uri(URI.create("http://demo.us-east-1.amazonaws.com"))
                .build()
                .copy(requestOverrides))
            .payload(() -> new ByteArrayInputStream("{\"TableName\": \"foo\"}".getBytes()))
            .putProperty(SignerProperty.create(String.class, "RegionName"), "us-east-1")
            .putProperty(SignerProperty.create(String.class, "ServiceSigningName"), "demo")
<<<<<<< HEAD
            .putProperty(SignerProperty.create(Clock.class, "SigningClock"), Clock.fixed(Instant.ofEpochMilli(351153000968L),
                ZoneId.of("UTC")))
=======
            .putProperty(SignerProperty.create(Clock.class, "SigningClock"),
                new TickingClock(Instant.ofEpochMilli(351153000968L)))
>>>>>>> 94869c25
            .build()
            .copy(signRequestOverrides);
    }

    static <T extends AwsCredentialsIdentity> AsyncSignRequest<T> generateBasicAsyncRequest(
        T credentials,
        Consumer<? super SdkHttpRequest.Builder> requestOverrides,
        Consumer<? super AsyncSignRequest.Builder<T>> signRequestOverrides
    ) {
        SimplePublisher<ByteBuffer> publisher = new SimplePublisher<>();

        publisher.send(ByteBuffer.wrap("{\"TableName\": \"foo\"}".getBytes()));
        publisher.complete();

        return AsyncSignRequest.builder(credentials)
            .request(SdkHttpRequest.builder()
                .method(SdkHttpMethod.POST)
                .putHeader("Host", "demo.us-east-1.amazonaws.com")
                .putHeader("x-amz-archive-description", "test  test")
                .encodedPath("/")
                .uri(URI.create("http://demo.us-east-1.amazonaws.com"))
                .build()
                .copy(requestOverrides))
            .payload(publisher)
            .putProperty(SignerProperty.create(String.class, "RegionName"), "us-east-1")
            .putProperty(SignerProperty.create(String.class, "ServiceSigningName"), "demo")
<<<<<<< HEAD
            .putProperty(SignerProperty.create(Clock.class, "SigningClock"), Clock.fixed(Instant.ofEpochMilli(351153000968L),
                ZoneId.of("UTC")))
=======
            .putProperty(SignerProperty.create(Clock.class, "SigningClock"),
                new TickingClock(Instant.ofEpochMilli(351153000968L)))
>>>>>>> 94869c25
            .build()
            .copy(signRequestOverrides);
    }


    static class AnonymousCredentialsIdentity implements AwsCredentialsIdentity {

        @Override
        public String accessKeyId() {
            return null;
        }

        @Override
        public String secretAccessKey() {
            return null;
        }
    }

    static class TickingClock extends Clock {
        private final Duration tick = Duration.ofSeconds(1);
        private Instant time;

        TickingClock(Instant time) {
            this.time = time;
        }

        @Override
        public ZoneId getZone() {
            return ZoneOffset.UTC;
        }

        @Override
        public Clock withZone(ZoneId zone) {
            throw new UnsupportedOperationException();
        }

        @Override
        public Instant instant() {
            Instant time = this.time;
            this.time = time.plus(tick);
            return time;
        }
    }
}<|MERGE_RESOLUTION|>--- conflicted
+++ resolved
@@ -37,13 +37,8 @@
             .payload(() -> new ByteArrayInputStream("{\"TableName\": \"foo\"}".getBytes()))
             .putProperty(SignerProperty.create(String.class, "RegionName"), "us-east-1")
             .putProperty(SignerProperty.create(String.class, "ServiceSigningName"), "demo")
-<<<<<<< HEAD
-            .putProperty(SignerProperty.create(Clock.class, "SigningClock"), Clock.fixed(Instant.ofEpochMilli(351153000968L),
-                ZoneId.of("UTC")))
-=======
             .putProperty(SignerProperty.create(Clock.class, "SigningClock"),
                 new TickingClock(Instant.ofEpochMilli(351153000968L)))
->>>>>>> 94869c25
             .build()
             .copy(signRequestOverrides);
     }
@@ -70,13 +65,8 @@
             .payload(publisher)
             .putProperty(SignerProperty.create(String.class, "RegionName"), "us-east-1")
             .putProperty(SignerProperty.create(String.class, "ServiceSigningName"), "demo")
-<<<<<<< HEAD
-            .putProperty(SignerProperty.create(Clock.class, "SigningClock"), Clock.fixed(Instant.ofEpochMilli(351153000968L),
-                ZoneId.of("UTC")))
-=======
             .putProperty(SignerProperty.create(Clock.class, "SigningClock"),
                 new TickingClock(Instant.ofEpochMilli(351153000968L)))
->>>>>>> 94869c25
             .build()
             .copy(signRequestOverrides);
     }
