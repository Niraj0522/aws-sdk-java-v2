<?xml version="1.0"?>
<!--
  ~ Copyright Amazon.com, Inc. or its affiliates. All Rights Reserved.
  ~
  ~ Licensed under the Apache License, Version 2.0 (the "License").
  ~ You may not use this file except in compliance with the License.
  ~ A copy of the License is located at
  ~
  ~  http://aws.amazon.com/apache2.0
  ~
  ~ or in the "license" file accompanying this file. This file is distributed
  ~ on an "AS IS" BASIS, WITHOUT WARRANTIES OR CONDITIONS OF ANY KIND, either
  ~ express or implied. See the License for the specific language governing
  ~ permissions and limitations under the License.
  -->

<project xmlns="http://maven.apache.org/POM/4.0.0"
         xmlns:xsi="http://www.w3.org/2001/XMLSchema-instance"
         xsi:schemaLocation="http://maven.apache.org/POM/4.0.0 http://maven.apache.org/xsd/maven-4.0.0.xsd">
    <modelVersion>4.0.0</modelVersion>
    <parent>
        <artifactId>aws-sdk-java-pom</artifactId>
        <groupId>software.amazon.awssdk</groupId>
        <version>2.20.63-SNAPSHOT</version>
    </parent>

    <artifactId>core</artifactId>
    <name>AWS Java SDK :: Core</name>
    <packaging>pom</packaging>
    <description>
        The AWS SDK for Java - Core is an umbrella module that contains child modules which are considered as
        core of the library.
    </description>

    <modules>
        <module>annotations</module>
        <module>arns</module>
        <module>auth</module>
        <module>auth-crt</module>
        <module>sdk-core</module>
        <module>aws-core</module>
        <module>profiles</module>
        <module>regions</module>
        <module>protocols</module>
        <module>metrics-spi</module>
        <module>json-utils</module>
        <module>endpoints-spi</module>
        <module>imds</module>
<<<<<<< HEAD
        <module>retries-api</module>
        <module>retries</module>
=======
        <module>crt-core</module>
>>>>>>> 85c6b61c
    </modules>

    <dependencyManagement>
        <dependencies>
            <dependency>
                <groupId>software.amazon.awssdk</groupId>
                <artifactId>bom-internal</artifactId>
                <version>${project.version}</version>
                <type>pom</type>
                <scope>import</scope>
            </dependency>
        </dependencies>
    </dependencyManagement>

</project><|MERGE_RESOLUTION|>--- conflicted
+++ resolved
@@ -46,12 +46,9 @@
         <module>json-utils</module>
         <module>endpoints-spi</module>
         <module>imds</module>
-<<<<<<< HEAD
+        <module>crt-core</module>
         <module>retries-api</module>
         <module>retries</module>
-=======
-        <module>crt-core</module>
->>>>>>> 85c6b61c
     </modules>
 
     <dependencyManagement>
